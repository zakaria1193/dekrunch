--- conflicted
+++ resolved
@@ -6,208 +6,6 @@
 
 You will need Python 3 and `fusepy` with FUSE available on your system:
 
-<<<<<<< HEAD
-* Each top-level Ada package appears as a directory whose name is the package name (uppercased).
-* Inside each package directory, you expose `.ads` and/or `.adb` files named exactly as the package (e.g. `FOO.ads`, `FOO.adb`).
-* Nested (“child” and “grandchild”) Ada packages (indicated by `_dot_` in the original names) become subdirectories. For example, `foo_dot_bar‐xxxx.ads` → `/mnt/FOO/BAR/BAR.ads`.
-* The mount is strictly **read-only**: any attempt to write, create, delete, or rename should return the appropriate error (EPERM or EROFS).
-* Non‐Ada files (anything other than `.ads` or `.adb`) should be hidden entirely.
-* File lookups are **case-insensitive**: a user should be able to do `/mnt/foo/bar/BAR.ads` or `/mnt/FOO/BAR/bar.ads` interchangeably.
-* If the source directory contains existing subdirectories (e.g. `legacy/`, `old/`, `subproj/`), those folders are **preserved** at the root of the mount. Inside each such folder, the same GNAT‐crunch→package logic is applied recursively.
-
-Your job is to implement that FUSE layer, and then verify its behavior by writing a suite of tests in Python using the standard `unittest` framework. Those tests should automatically mount the FS against various “fixtures” directories and check that the visible hierarchy and file contents match expectations. Below is a complete breakdown of every scenario (test case) you must support, followed by guidance on how to organize the tests and what to assert.
-
----
-
-## 2. Mapping Rules and Core Behavior
-
-1. **Filename → Package Mapping**
-
-   * A GNAT‐crunched filename has the form `<basename>-<hash>.<ext>`, where `<ext>` is `ads` for spec or `adb` for body.
-   * Strip off the trailing `-<hash>` and convert the remaining `<basename>`:
-
-     * Replace `_dot_` with a directory separator.
-     * Uppercase each identifier.
-     * The final component on each path becomes the visible file name (with extension), also uppercased.
-   * Examples:
-
-     * `a‐2adb2f.ads` → package `A`, spec file → `/mnt/A/A.ads`
-     * `outer_dot_inner‐b1b2b3.ads` → `/mnt/OUTER/INNER/INNER.ads`
-
-2. **Directory Structure**
-
-   * **Top‐level**: identify every distinct “package root” from the set of `.ads`/`.adb` files and create a directory per package.
-   * **Nested packages**: if a filename contains `_dot_`, build a subdirectory chain.
-   * If you detect both a `.ads` and `.adb` for the same package (same `<basename>`), expose both inside that package’s directory. If only one exists, expose only that one.
-
-3. **Preserving Existing Subdirectories**
-
-   * If the source directory has a real folder (e.g. `legacy/`), **do not merge its contents with the top level**. Instead:
-
-     * Show `legacy/` as a real directory under `/mnt/`.
-     * Inside `legacy/`, apply all mapping rules again, just as if it were the top level.
-     * Hide any non‐Ada files inside `legacy/` in the same way.
-
-4. **Hiding Non‐Ada Files (“Noise”)**
-
-   * At any level (top or nested), don’t show `.ali`, `.o`, backups (`*.ads~`, `*.adb~`), `README.txt`, or any file whose extension is not `.ads` or `.adb`.
-
-5. **Read-Only Semantics**
-
-   * All file‐system operations that attempt to modify content (create files/dirs, delete, rename, write, chmod, etc.) must return a standard read‐only error (EPERM or EROFS).
-   * Reading, listing, and stat’ing existing files should succeed.
-
-6. **Case-Insensitivity**
-
-   * Users may supply any mixture of uppercase/lowercase when traversing directories or opening a file. Internally normalize names to uppercase when mapping to the real underlying GNAT filename(s).
-   * Directory listings (e.g. `os.listdir("/mnt/")`) should return names in uppercase. Users can still type `/mnt/foo/BAR.ads` and it should work.
-
-7. **Collision / Ambiguity Handling**
-
-   * If two different GNAT files would map to the same virtual path (e.g. `x‐1111.ads` and `x‐2222.ads` both → `/mnt/X/X.ads`), you have three choices, but you must pick one and document it in your README:
-
-     1. **Refuse to mount** (error: “Ambiguous spec for package X”).
-     2. **Pick the newest by modification timestamp** and silently ignore the other (but log a warning).
-     3. **Disambiguate by renaming** in the virtual FS (e.g. `X__1111.ads` and `X__2222.ads`).
-
-   * Similarly, if two distinct files end up mapping to the same package body (both want `X.adb`), you must handle it consistently (preferably refuse to mount or disambiguate).
-
-   * Document whichever approach you choose as “Collision Behavior” in the README.
-
----
-
-## 3. Comprehensive Test Cases
-
-Below are ten (plus one) explicit “fixtures → expected view” scenarios. For each case, you will create a small directory under `tests/fixtures/caseN/` containing exactly the on‐disk GNAT files (and subfolders where indicated). Then, write `unittest.TestCase` methods that:
-
-* Launch your FUSE process pointing at that fixture directory and a fresh mount point.
-* Wait briefly (e.g. 0.5 seconds) to let it finish mounting.
-* Perform the checks listed.
-* Unmount and clean up.
-
-### Test Case 1: Single Package, Spec + Body
-
-**Fixtures (`tests/fixtures/case1/`):**
-
-```
-a-2adb2f.ads
-a-2adb2f.adb
-```
-
-* Both map to package `A`.
-
-**Expected Virtual FS:**
-
-```
-/mnt/
-└── A/
-    ├── A.ads   ← original a-2adb2f.ads 
-    └── A.adb   ← original a-2adb2f.adb
-```
-
-**Assertions:**
-
-1. `sorted(os.listdir(mnt)) == ["A"]`
-2. `set(os.listdir(mnt+"/A")) == {"A.ads", "A.adb"}`
-3. Reading `/mnt/A/A.ads` yields same bytes as `tests/fixtures/case1/a-2adb2f.ads`.
-4. Reading `/mnt/A/A.adb` yields same bytes as `…/a-2adb2f.adb`.
-
----
-
-### Test Case 2: Package With Only Spec (No Body)
-
-**Fixtures (`tests/fixtures/case2/`):**
-
-```
-util-1a2b3c.ads
-```
-
-* Only a `.ads` file for package `UTIL`.
-
-**Expected Virtual FS:**
-
-```
-/mnt/
-└── UTIL/
-    └── UTIL.ads
-```
-
-**Assertions:**
-
-1. `sorted(os.listdir(mnt)) == ["UTIL"]`
-2. `os.listdir(mnt+"/UTIL") == ["UTIL.ads"]`
-3. Reading the spec file matches the original.
-4. Attempting open `/mnt/UTIL/UTIL.adb` → `FileNotFoundError` (ENOENT).
-
----
-
-### Test Case 3: Nested Child Package
-
-**Fixtures (`tests/fixtures/case3/`):**
-
-```
-outer-aaaaaa.ads
-outer-aaaaaa.adb
-outer_dot_inner-bbbbb1.ads
-```
-
-* `OUTER` has spec+body.
-* `OUTER.INNER` has only spec.
-
-**Expected Virtual FS:**
-
-```
-/mnt/
-└── OUTER/
-    ├── OUTER.ads
-    ├── OUTER.adb
-    └── INNER/
-        └── INNER.ads
-```
-
-**Assertions:**
-
-1. `sorted(os.listdir(mnt)) == ["OUTER"]`
-2. `set(os.listdir(mnt+"/OUTER")) == {"OUTER.ads", "OUTER.adb", "INNER"}`
-3. `os.listdir(mnt+"/OUTER/INNER") == ["INNER.ads"]`
-4. File contents match originals.
-5. `/mnt/OUTER/INNER/INNER.adb` → ENOENT.
-
----
-
-### Test Case 4: Multi-Level (Grandchild)
-
-**Fixtures (`tests/fixtures/case4/`):**
-
-```
-pkg-111111.ads
-pkg-111111.adb
-pkg_dot_sub-222222.ads
-pkg_dot_sub-222222.adb
-pkg_dot_sub_dot_leaf-333333.ads
-```
-
-* `PKG` spec+body
-* `PKG.SUB` spec+body
-* `PKG.SUB.LEAF` only spec
-
-**Expected Virtual FS:**
-
-```
-/mnt/
-└── PKG/
-    ├── PKG.ads
-    ├── PKG.adb
-    └── SUB/
-        ├── SUB.ads
-        ├── SUB.adb
-        └── LEAF/
-            └── LEAF.ads
-=======
-```bash
-pip install fusepy
->>>>>>> 58556344
-```
 
 ## Usage
 
@@ -244,7 +42,9 @@
 
 Although directory and file names appear in uppercase, lookups accept any casing.
 
-## Test suite
+## 
+
+suite
 
 The `tests/` folder contains unit tests for eleven scenarios:
 
@@ -265,513 +65,6 @@
 ```bash
 python3 -m unittest discover tests -v
 ```
-<<<<<<< HEAD
-super_long_pkg_dot_sub_pkg_dot_leaf_pkg-abcdef.ads
-```
-
-* Should map to:
-
-  * Package path: `SUPER_LONG_PKG/SUB_PKG/LEAF_PKG/LEAF_PKG.ads`
-
-**Expected Virtual FS:**
-
-```
-/mnt/
-└── SUPER_LONG_PKG/
-    └── SUB_PKG/
-        └── LEAF_PKG/
-            └── LEAF_PKG.ads
-```
-
-**Assertions:**
-
-1. `os.path.isdir("/mnt/SUPER_LONG_PKG/SUB_PKG/LEAF_PKG")` is True.
-2. `os.listdir("/mnt/SUPER_LONG_PKG") == ["SUB_PKG"]`, etc.
-3. Attempting to walk `/mnt/SUPER_LONG_PKG/SUB/` → ENOENT (no partial matches).
-4. File content matches original.
-
----
-
-### Test Case 8: Mixed-Case and Case-Insensitive Lookups
-
-**Fixtures (`tests/fixtures/case8/`):**
-
-```
-Math_dot_Vector-123abc.ads
-```
-
-* Should map to `MATH/VECTOR/VECTOR.ads`.
-
-**Expected Virtual FS:**
-
-```
-/mnt/
-└── MATH/
-    └── VECTOR/
-        └── VECTOR.ads
-```
-
-**Assertions:**
-
-1. `os.listdir("/mnt/") == ["MATH"]`.
-2. `os.listdir("/mnt/math/")` (lowercase) also yields `["VECTOR"]`.
-3. `os.listdir("/mnt/mAtH/VeCtOr/")` yields `["VECTOR.ads"]`.
-4. Opening `/mnt/Math/Vector/vector.ads` works (mixed case).
-5. Content matches original.
-
----
-
-### Test Case 9: Hiding Non-Ada Files (“Noise”)
-
-**Fixtures (`tests/fixtures/case9/`):**
-
-```
-a-aaaaaa.ads
-a-aaaaaa.adb
-a.ali
-a.ali~
-README.txt
-```
-
-* Only the `.ads` and `.adb` should appear.
-
-**Expected Virtual FS:**
-
-```
-/mnt/
-└── A/
-    ├── A.ads
-    └── A.adb
-```
-
-**Assertions:**
-
-1. `sorted(os.listdir(mnt)) == ["A"]`.
-2. Under `/mnt/A/`, only `["A.ads","A.adb"]`.
-3. Ensure `"a.ali"`, `"a.ali~"`, `"README.txt"` do not show up anywhere.
-
----
-
-### Test Case 10: Large Hierarchy (Performance)
-
-**Fixtures (`tests/fixtures/case10/`):**
-
-* Programmatically generate 200 packages: `pkg1-<hash>.ads/adb`, each with 3 subpackages:
-
-  * `pkg1_dot_sub1-<hash>.ads/adb`,
-  * `pkg1_dot_sub2-<hash>.ads/adb`,
-  * `pkg1_dot_sub3-<hash>.ads/adb`,
-    …
-    up to `pkg200_dot_sub3-<hash>.ads/adb`.
-
-**Assertions (Performance checks):**
-Use a small Python script (e.g., a `unittest` test) that:
-
-```python
-import os, time
-
-# 1. List root
-start = time.time()
-root_entries = os.listdir("/mnt/")
-t_root = time.time() - start
-
-# 2. List a random subpackage
-test_path = "/mnt/PKG150/SUB2/"
-start = time.time()
-sub_entries = os.listdir(test_path)
-t_sub = time.time() - start
-
-# 3. Stat a leaf file
-leaf = "/mnt/PKG150/SUB2/SUB2.ads"
-start = time.time()
-_ = os.stat(leaf)
-t_stat = time.time() - start
-
-assert t_root < 1.0, f"Root listing too slow: {t_root}s"
-assert t_sub < 0.1, f"Sub listing too slow: {t_sub}s"
-assert t_stat < 0.05, f"Stat too slow: {t_stat}s"
-```
-
-* Ensure mounting and traversing a deep tree remains responsive.
-
----
-
-### Test Case 11: Preserving an Existing Nested Codebase Folder
-
-**Fixtures (`tests/fixtures/case11/`):**
-
-```
-a-aaaaaa.ads
-a-aaaaaa.adb
-legacy/                    ← real folder to preserve
-│   x-111111.ads
-│   x-111111.adb
-│   x_dot_y-222222.ads
-noise.txt
-```
-
-* Top-level Ada package `A` (spec+body).
-* A subdirectory `legacy/` containing its own GNAT files:
-
-  * `X/X.ads` + `X/X.adb` from `x-111111.*`
-  * `X/Y/Y.ads` from `x_dot_y-222222.ads`.
-* A “noise.txt” that should be hidden.
-
-**Expected Virtual FS:**
-
-```
-/mnt/
-├── A/
-│   ├── A.ads
-│   └── A.adb
-└── legacy/
-    ├── X/
-    │   ├── X.ads
-    │   └── X.adb
-    └── Y/
-        └── Y.ads
-```
-
-* Note: `legacy/` is a real directory preserved as a top-level entry.
-* Inside `legacy/`, the same mapping (child package, nested) is applied.
-* `noise.txt` is never visible at `/mnt/` or `/mnt/legacy/`.
-
-**Assertions:**
-
-1. `sorted(os.listdir(mnt)) == ["A", "legacy"]`.
-2. Under `/mnt/A/`, exactly `["A.ads","A.adb"]`, and file contents match.
-3. `/mnt/legacy` exists as a directory.
-4. Under `/mnt/legacy/X/`, exactly `["X.ads","X.adb"]`. Content checks.
-5. Under `/mnt/legacy/Y/`, exactly `["Y.ads"]`. No `Y.adb`. Content matches.
-6. `noise.txt` does not appear at the root or inside `legacy/`.
-7. Case-insensitive lookup inside `legacy/` also works (e.g. `/mnt/legacy/x/x.ads`).
-
----
-
-## 4. Test Suite Organization (unittest Example)
-
-1. **Directory layout**
-
-   ```
-   your‐repo/
-   ├── adafs.py                  ← your FUSE entrypoint script  
-   ├── README.md                 ← documentation you’ll write later  
-   ├── tests/  
-   │   ├── fixtures/  
-   │   │   ├── case1/…  
-   │   │   ├── case2/…  
-   │   │   ├── …  
-   │   │   └── case11/…  
-   │   └── test_fs.py  
-   └── setup.py (optional)  
-   ```
-
-2. **Mount & Unmount Helpers**
-
-   * In your `unittest` suite create a helper method `mount_fs(src_dir)` that:
-
-     1. Creates a mount point (`tmpdir/mnt`).
-     2. Launches `adafs.py src_dir mount_point` as a subprocess.
-     3. Sleeps briefly (about 0.5 seconds) so the filesystem becomes ready.
-     4. Returns the mount path and stores the subprocess for teardown.
-
-   * In `tearDown`, terminate the subprocess and wait for it to exit so the directory is removed.
-
-   * Example:
-
-     ```python
-     import os, subprocess, tempfile, time, unittest
-
-     ADA_FS_SCRIPT = "adafs.py"
-
-     class FSBase(unittest.TestCase):
-         def setUp(self):
-             self.tmp = tempfile.TemporaryDirectory()
-             self.addCleanup(self.tmp.cleanup)
-
-         def mount_fs(self, src_dir: str) -> str:
-             mnt = os.path.join(self.tmp.name, "mnt")
-             os.mkdir(mnt)
-             self.proc = subprocess.Popen([
-                 "python3",
-                 ADA_FS_SCRIPT,
-                 src_dir,
-                 mnt,
-             ])
-             time.sleep(0.5)
-             return mnt
-
-         def tearDown(self):
-             if hasattr(self, "proc"):
-                 self.proc.terminate()
-                 self.proc.wait()
-     ```
-
-3. **Test Methods Per Case**
-
-   * In `test_fs.py`, create a method for each scenario. Each method mounts the appropriate fixture directory and performs the assertions.
-   * Example for Case 1:
-
-     ```python
-     class TestFs(FSBase):
-         def test_case1_single_package(self):
-             mnt = self.mount_fs(os.path.join(REPO_ROOT, "tests/fixtures/case1"))
-             self.assertEqual(sorted(os.listdir(mnt)), ["A"])
-             a_dir = os.path.join(mnt, "A")
-             self.assertEqual(set(os.listdir(a_dir)), {"A.ads", "A.adb"})
-             with open(os.path.join(a_dir, "A.ads"), "rb") as virt, \
-                  open(os.path.join(REPO_ROOT, "tests/fixtures/case1/a-2adb2f.ads"), "rb") as real:
-                 self.assertEqual(virt.read(), real.read())
-     ```
-   * For Case 11, add a similar method that checks both `A` and the `legacy` directory.
-
-4. **Collision Tests (Case 5a & 5b)**
-
-   * If you decide to refuse mounting on collision, your test should catch an exception or check that the subprocess exit code is nonzero and stderr contains the expected error message.
-   * If you choose to disambiguate or pick a timestamp, write tests that inspect the mounted directory’s contents accordingly and validate consistency.
-
-5. **Performance Test (Case 10)**
-
-   * Programmatically generate the large hierarchy under `tests/fixtures/case10/` (you can write a small Python script that creates 200 × 3 × 2 = 1,200 files with random “hash” suffixes).
-   * In your test method, mount the fixture and then run the timing code shown above with asserts on time thresholds.
-   * If desired, add a custom decorator or environment check so the performance test can be skipped on low-resource systems.
-
----
-
-## 5. README.md Guidance
-
-Your README should include:
-
-1. **Project Purpose**
-
-   > “This FUSE‐based filesystem presents a human‐readable Ada package hierarchy from GNAT‐crunched source directories.”
-
-2. **Installation & Dependencies**
-
-   * Requires Python3, `fusepy` (or similar), and FUSE installed on the system.
-   * Example:
-
-     ```
-     pip install fusepy
-     ```
-
-3. **Usage**
-
-   ```
-   python3 adafs.py <source_directory> <mount_point>
-   ```
-
-   * Once mounted, you can `cd <mount_point>` and see the virtual Ada packages.
-
-4. **Mapping Logic**
-
-   * Outline how `_<name>_<hash>.<ext>` is transformed into a path of uppercased, dot→slash directories, with `.ads`/`.adb` file names.
-   * Describe case-insensitive lookup: users can type names in any case.
-
-5. **Existing Subdirectories**
-
-   > “If `<source_directory>` contains any real subdirectory, we preserve it verbatim at the root of the mount. Inside that subdirectory, the same GNAT‐crunched → package‐hierarchy mapping is applied recursively, and non‐Ada files remain hidden.”
-
-6. **Read-Only Behavior**
-
-   > “This filesystem is strictly read-only. All write, create, delete, and rename operations return an error (EPERM/EROFS).”
-
-7. **Collision / Ambiguity Policy**
-
-   * Explain how you handle cases where two GNAT files map to the same virtual path.
-   * E.g.:
-
-     > “If two `.ads` for the same package exist, we refuse to mount and print ‘Ambiguous spec for package X.’”
-     > OR
-     > “We take the file with the newer timestamp and ignore the older.”
-   * Provide examples so users know what to expect.
-
-8. **Hidden Files**
-
-   > “Any file that does not end in `.ads` or `.adb` is hidden. Examples: `.ali`, `.o`, `*.ads~`, `README.txt`—none of these appear in the mount.”
-
-9. **Case Insensitivity**
-
-   > “Directory names and file names in the mount are presented in uppercase. However, lookups are case‐insensitive: you can type `foo/bar.ads` or `FOO/BAR.ADS` or `Foo/Bar.Ads` interchangeably.”
-
-10. **Test Suite Overview**
-
-    * Summarize that `tests/` contains 11 fixture cases covering all edge conditions:
-
-      1. Single package (spec+body)
-      2. Package with only spec
-      3. Child package
-      4. Grandchild package
-      5. Collision scenarios
-      6. Read-only enforcement
-      7. Very long nested names
-      8. Mixed-case lookups
-      9. Hiding noise files
-      10. Performance on a large hierarchy
-      11. Preserving an existing nested codebase directory (e.g. `legacy/`).
-    * Provide instructions on how to run tests:
-
-      ```
-      python3 -m unittest discover tests -v
-      ```
-      To run a single test case:
-
-      ```
-      python3 -m unittest tests.test_fs.TestFs.test_case1_single_package -v
-      ```
-
----
-
-## 6. Implementation Checklist
-
-When coding `adafs.py` (or whatever module you choose), ensure you:
-
-1. **Scan Source Directory (Recursively)**
-
-   * At startup, walk the directory tree.
-   * For each entry:
-
-     * If it’s a directory: register it as a “preserved” folder (will be exposed at mount root). Recurse inside to find `.ads` & `.adb`.
-     * If it’s a file ending with `.ads` or `.adb`: parse the GNAT‐crunched `<basename>`.
-   * Build an in‐memory mapping from each virtual path (e.g. `("A","A.ads")`, `("OUTER","INNER","INNER.ads")`) to the real on‐disk filename.
-
-2. **Handle Hidden Files**
-
-   * If a file does not match `*.ads` or `*.adb`, skip it entirely.
-   * If you encounter a backup suffix (e.g. `foo.ads~`), treat it the same as hidden.
-
-3. **Collision Detection**
-
-   * While building that mapping, detect if two different real files map to the same virtual path.
-   * Apply your chosen policy (reject, pick newest, or disambiguate). If you reject, raise an exception before mounting so the test can catch a nonzero exit.
-
-4. **Fuse Operations**
-
-   * `getattr(path)`: return a directory or file stat based on your in‐memory mapping.
-   * `readdir(path, ...)`: list immediate children at that virtual path (directories first, then files). Always return uppercase names.
-   * `open(path, flags)`: if attempting to write (flags & O\_WRONLY or flags & O\_CREAT), return EPERM. Otherwise, check if the path exists in mapping; if not, ENOENT.
-   * `read(path, size, offset)`: open the mapped real file, read bytes (so the contents in `/mnt/…` match exactly).
-   * `mkdir`, `rmdir`, `unlink`, `rename`, etc.: return EROFS or EPERM unconditionally.
-   * Normalize incoming lookups by uppercasing each component, so `math/Vector/VECTOR.ads` is treated the same as `MATH/VECTOR/VECTOR.ads`.
-
-5. **Case-Insensitive Directory/Name Matching**
-
-   * Maintain your in‐memory map with uppercase keys.
-   * Whenever FUSE asks about a component (e.g. in `readdir` or `getattr`), uppercase the incoming name before matching.
-
-6. **Mount / Unmount**
-
-   * Use `fusepy` (or any Python FUSE binding) to implement a simple, single‐threaded FUSE loop.
-   * Ensure you call `fuse.FUSE(your_fs_object, mount_point, foreground=True, ro=True)` so that it’s read‐only.
-   * On shutdown (SIGINT), cleanly unmount.
-
-7. **Testing Hooks**
-
-   * Make sure your script is friendly to automated tests:
-
-    * If there’s a collision you refuse to mount, exit with a nonzero code and write an error message to stderr.
-    * If mounting succeeds, keep running in the foreground so the tests can exercise the mount.
-    * Use a small delay (`time.sleep(0.5)`) inside tests to allow the mount to become ready.
-    * Tests will call `proc.terminate()` and `proc.wait()` to unmount.
-
----
-
-## 7. Sample `unittest` Skeleton
-
-Below is a minimal example of how `tests/test_fs.py` can be structured.
-
-```python
-import os
-import subprocess
-import tempfile
-import time
-import unittest
-
-ADA_FS_SCRIPT = "adafs.py"
-
-class FSBase(unittest.TestCase):
-    def setUp(self):
-        self.tmpdir = tempfile.TemporaryDirectory()
-        self.addCleanup(self.tmpdir.cleanup)
-
-    def mount_fs(self, src_dir: str) -> str:
-        mnt = os.path.join(self.tmpdir.name, "mnt")
-        os.mkdir(mnt)
-        self.proc = subprocess.Popen([
-            "python3",
-            ADA_FS_SCRIPT,
-            src_dir,
-            mnt,
-        ])
-        time.sleep(0.5)
-        return mnt
-
-    def tearDown(self):
-        if hasattr(self, "proc"):
-            self.proc.terminate()
-            self.proc.wait()
-
-
-class TestFs(FSBase):
-    def test_case1_single_package(self):
-        mnt = self.mount_fs(os.path.join(os.getcwd(), "tests/fixtures/case1"))
-        self.assertEqual(sorted(os.listdir(mnt)), ["A"])
-        a_dir = os.path.join(mnt, "A")
-        self.assertEqual(set(os.listdir(a_dir)), {"A.ads", "A.adb"})
-        with open(os.path.join(a_dir, "A.ads"), "rb") as virt, \
-             open(os.path.join(os.getcwd(), "tests/fixtures/case1/a-2adb2f.ads"), "rb") as real:
-            self.assertEqual(virt.read(), real.read())
-
-    def test_case11_preserve_nested(self):
-        mnt = self.mount_fs(os.path.join(os.getcwd(), "tests/fixtures/case11"))
-        self.assertEqual(sorted(os.listdir(mnt)), ["A", "legacy"])
-        a_dir = os.path.join(mnt, "A")
-        self.assertEqual(set(os.listdir(a_dir)), {"A.ads", "A.adb"})
-        legacy_dir = os.path.join(mnt, "legacy")
-        self.assertTrue(os.path.isdir(legacy_dir))
-        x_dir = os.path.join(legacy_dir, "X")
-        self.assertEqual(set(os.listdir(x_dir)), {"X.ads", "X.adb"})
-        y_dir = os.path.join(legacy_dir, "Y")
-        self.assertEqual(os.listdir(y_dir), ["Y.ads"])
-        with self.assertRaises(FileNotFoundError):
-            open(os.path.join(y_dir, "Y.adb"), "rb")
-
-if __name__ == "__main__":
-    unittest.main()
-```
-
-* Repeat similar blocks for Cases 2–10, using parametrization to pass in `tests/fixtures/caseN`.
-
----
-
-## 8. Final Deliverables
-
-1. **`adafs.py`** (or any name you choose)
-
-   * Implements the FUSE layer exactly as described.
-   * Contains clear error messages for collision cases.
-   * Honors read-only semantics.
-
-2. **`tests/fixtures/`**
-
-   * `case1/` through `case11/`, each containing the exact on-disk GNAT-crunched files (and nested subfolders for case 11).
-   * (For case 10, a small generator script is acceptable, but check in the generated files.)
-
-3. **`tests/test_fs.py`** (unittest suite)
-
-   * Covers all scenarios with assertions as detailed.
-   * Ensures performance metrics for case 10.
-
-4. **`README.md`**
-
-   * Explains: installation, usage, mapping rules, read-only behavior, collisions/dedup policy, hidden files, preserving subdirectories, case insensitivity.
-   * Brief summary of the 11 test cases and how to run them (`python3 -m unittest discover tests -v`).
-
----
-
-### Success Criteria
-=======
->>>>>>> 58556344
 
 Or run an individual test, for example:
 
